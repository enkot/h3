import type { H3Event } from "../event";
import type { RequestHeaders } from "../types";
import { getMethod, getRequestHeaders } from "./request";
import { readRawBody } from "./body";
import splitCookiesString from "./internal/cookies";

export interface ProxyOptions {
  headers?: RequestHeaders | HeadersInit;
  fetchOptions?: RequestInit;
  fetch?: typeof fetch;
  sendStream?: boolean;
  cookieDomainRewrite?: string | Record<string, string>;
  cookiePathRewrite?: string | Record<string, string>;
}

const PayloadMethods = new Set(["PATCH", "POST", "PUT", "DELETE"]);
const ignoredHeaders = new Set([
  "transfer-encoding",
  "connection",
  "keep-alive",
  "upgrade",
  "expect",
  "host",
]);

export async function proxyRequest(
  event: H3Event,
  target: string,
  opts: ProxyOptions = {}
) {
  // Method
  const method = getMethod(event);

  // Body
  let body;
  if (PayloadMethods.has(method)) {
    body = await readRawBody(event).catch(() => undefined);
  }

  // Headers
  const headers = getProxyRequestHeaders(event);
  if (opts.fetchOptions?.headers) {
    Object.assign(headers, opts.fetchOptions.headers);
  }
  if (opts.headers) {
    Object.assign(headers, opts.headers);
  }

  return sendProxy(event, target, {
    ...opts,
    fetchOptions: {
      headers,
      method,
      body,
      ...opts.fetchOptions,
    },
  });
}

export async function sendProxy(
  event: H3Event,
  target: string,
  opts: ProxyOptions = {}
) {
  const response = await _getFetch(opts.fetch)(target, {
    headers: opts.headers as HeadersInit,
    ...opts.fetchOptions,
  });
  event.node.res.statusCode = response.status;
  event.node.res.statusMessage = response.statusText;

  for (const [key, value] of response.headers.entries()) {
    let header = value;

    if (key === "content-encoding") {
      continue;
    }
    if (key === "content-length") {
      continue;
    }
    if (key === "set-cookie") {
<<<<<<< HEAD
      const cookieDomainRewriteConfig =
        typeof opts.cookieDomainRewrite === "string"
          ? { "*": opts.cookieDomainRewrite }
          : opts.cookieDomainRewrite;
      const cookiePathRewriteConfig =
        typeof opts.cookiePathRewrite === "string"
          ? { "*": opts.cookiePathRewrite }
          : opts.cookiePathRewrite;

      if (cookieDomainRewriteConfig) {
        header = rewriteCookieProperty(
          header,
          cookieDomainRewriteConfig,
          "domain"
        );
      }

      if (cookiePathRewriteConfig) {
        header = rewriteCookieProperty(header, cookiePathRewriteConfig, "path");
      }
    }
    event.node.res.setHeader(key, header);
=======
      event.node.res.setHeader("set-cookie", splitCookiesString(value));
      continue;
    }
    event.node.res.setHeader(key, value);
>>>>>>> 080bf53d
  }

  // Directly send consumed _data
  if ((response as any)._data !== undefined) {
    return (response as any)._data;
  }

  // Send at once
  if (opts.sendStream === false) {
    const data = new Uint8Array(await response.arrayBuffer());
    return event.node.res.end(data);
  }

  // Send as stream
  for await (const chunk of response.body as any as AsyncIterable<Uint8Array>) {
    event.node.res.write(chunk);
  }
  return event.node.res.end();
}

export function getProxyRequestHeaders(event: H3Event) {
  const headers = Object.create(null);
  const reqHeaders = getRequestHeaders(event);
  for (const name in reqHeaders) {
    if (!ignoredHeaders.has(name)) {
      headers[name] = reqHeaders[name];
    }
  }
<<<<<<< HEAD
}

function rewriteCookieProperty(
  header: string,
  config: Record<string, string>,
  property: string
) {
  return header.replace(
    new RegExp(`(;\\s*${property}=)([^;]+)`, "gi"),
    (match, prefix, previousValue) => {
      let newValue;

      if (previousValue in config) {
        newValue = config[previousValue];
      } else if ("*" in config) {
        newValue = config["*"];
      } else {
        return match;
      }

      return newValue ? prefix + newValue : "";
    }
=======
  return headers;
}

export function fetchWithEvent(
  event: H3Event,
  req: RequestInfo | URL,
  init?: RequestInit,
  options?: { fetch: typeof fetch }
) {
  return _getFetch(options?.fetch)(req, {
    ...init,
    // @ts-ignore (context is used for unenv and local fetch)
    context: init.context || event.context,
    headers: {
      ...getProxyRequestHeaders(event),
      ...init?.headers,
    },
  });
}

// -- internal utils --

function _getFetch(_fetch?: typeof fetch) {
  if (_fetch) {
    return _fetch;
  }
  if (globalThis.fetch) {
    return globalThis.fetch;
  }
  throw new Error(
    "fetch is not available. Try importing `node-fetch-native/polyfill` for Node.js."
>>>>>>> 080bf53d
  );
}<|MERGE_RESOLUTION|>--- conflicted
+++ resolved
@@ -70,8 +70,6 @@
   event.node.res.statusMessage = response.statusText;
 
   for (const [key, value] of response.headers.entries()) {
-    let header = value;
-
     if (key === "content-encoding") {
       continue;
     }
@@ -79,7 +77,6 @@
       continue;
     }
     if (key === "set-cookie") {
-<<<<<<< HEAD
       const cookieDomainRewriteConfig =
         typeof opts.cookieDomainRewrite === "string"
           ? { "*": opts.cookieDomainRewrite }
@@ -89,25 +86,28 @@
           ? { "*": opts.cookiePathRewrite }
           : opts.cookiePathRewrite;
 
-      if (cookieDomainRewriteConfig) {
-        header = rewriteCookieProperty(
-          header,
-          cookieDomainRewriteConfig,
-          "domain"
-        );
-      }
-
-      if (cookiePathRewriteConfig) {
-        header = rewriteCookieProperty(header, cookiePathRewriteConfig, "path");
-      }
-    }
-    event.node.res.setHeader(key, header);
-=======
-      event.node.res.setHeader("set-cookie", splitCookiesString(value));
+      const cookies = splitCookiesString(value).map((cookie) => {
+        if (cookieDomainRewriteConfig) {
+          cookie = rewriteCookieProperty(
+            cookie,
+            cookieDomainRewriteConfig,
+            "domain"
+          );
+        }
+        if (cookiePathRewriteConfig) {
+          cookie = rewriteCookieProperty(
+            cookie,
+            cookiePathRewriteConfig,
+            "path"
+          );
+        }
+        return cookie;
+      });
+      event.node.res.setHeader("set-cookie", cookies);
       continue;
     }
+
     event.node.res.setHeader(key, value);
->>>>>>> 080bf53d
   }
 
   // Directly send consumed _data
@@ -136,30 +136,6 @@
       headers[name] = reqHeaders[name];
     }
   }
-<<<<<<< HEAD
-}
-
-function rewriteCookieProperty(
-  header: string,
-  config: Record<string, string>,
-  property: string
-) {
-  return header.replace(
-    new RegExp(`(;\\s*${property}=)([^;]+)`, "gi"),
-    (match, prefix, previousValue) => {
-      let newValue;
-
-      if (previousValue in config) {
-        newValue = config[previousValue];
-      } else if ("*" in config) {
-        newValue = config["*"];
-      } else {
-        return match;
-      }
-
-      return newValue ? prefix + newValue : "";
-    }
-=======
   return headers;
 }
 
@@ -191,6 +167,28 @@
   }
   throw new Error(
     "fetch is not available. Try importing `node-fetch-native/polyfill` for Node.js."
->>>>>>> 080bf53d
+  );
+}
+
+function rewriteCookieProperty(
+  header: string,
+  config: Record<string, string>,
+  property: string
+) {
+  return header.replace(
+    new RegExp(`(;\\s*${property}=)([^;]+)`, "gi"),
+    (match, prefix, previousValue) => {
+      let newValue;
+
+      if (previousValue in config) {
+        newValue = config[previousValue];
+      } else if ("*" in config) {
+        newValue = config["*"];
+      } else {
+        return match;
+      }
+
+      return newValue ? prefix + newValue : "";
+    }
   );
 }